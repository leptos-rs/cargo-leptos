
[package]
name = "cargo-leptos"
license = "MIT"
repository = "https://github.com/leptos-rs/cargo-leptos"
description = "Build tool for Leptos."
categories = ["development-tools", "wasm", "web-programming"]
keywords = ["leptos"]
version = "0.2.45"
edition = "2021"
rust-version = "1.82.0"
authors = ["Henrik Akesson", "Greg Johnston", "Ben Wishovich"]

# See more keys and their definitions at https://doc.rust-lang.org/cargo/reference/manifest.html
[dependencies]
brotli = "8.0"
clap = { version = "4.5.41", features = ["derive"] }
serde = { version = "1.0", features = ["derive"] }
anyhow = "1.0"
color-eyre = "0.6.5"
libflate = "2.1"
tracing = "0.1.41"
cargo-config2 = "0.1.35"
target-lexicon = "0.13.2"
lightningcss = { version = "1.0.0-alpha.67", features = ["browserslist"] }
flexi_logger = "0.31.2"
tokio = { version = "1.47", default-features = false, features = ["full"] }
axum = { version = "0.8.4", features = ["ws"] }
# not using notify 5.0 because it uses Crossbeam which has an issue with tokio
notify-debouncer-full = "0.5.0"
which = "8.0"
cargo_metadata = { version = "0.21.0", features = ["builder"] }
serde_json = "1.0"
wasm-bindgen-cli-support = "0.2.104"
reqwest = { version = "0.12.22", features = [
  "blocking",
  "rustls-tls",
  "json",
], default-features = false }
seahash = "4.1"
dirs = "6.0"
camino = "1.1"
dotenvy = "0.15.7"
itertools = "0.14.0"
derive_more = { version = "2.0", features = ["display"] }
flate2 = "1.1"
zip = { version = "4.3", default-features = false, features = ["deflate"] }
tar = "0.4.44"
dunce = "1.0"
bytes = "1.10"
leptos_hot_reload = "0.8.3"
pathdiff = { version = "0.2.3", features = ["camino"] }
semver = "1.0"
md-5 = "0.10.6"
base64ct = { version = "1.7.3", features = ["std"] }
swc = "33.0"
swc_common = "14.0"
shlex = "1.3"
cargo-generate = { version = "0.23.4", features = ["vendored-openssl"] }
ignore = "0.4.23"
walkdir = "2.5"
regex = "1.11.1"
clap_complete = "4.5.55"
<<<<<<< HEAD
wasm_split_cli_support = "0.2.0"
=======
clearscreen = "4.0.1"
>>>>>>> f92ce819

[dev-dependencies]
insta = { version = "1.43", features = ["yaml"] }
temp-dir = "0.1.16"

[features]
full_tests = []
no_downloads = []

[profile.release]
lto = true
codegen-units = 1

# The profile that 'cargo dist' will build with
[profile.dist]
inherits = "release"
lto = "thin"<|MERGE_RESOLUTION|>--- conflicted
+++ resolved
@@ -61,11 +61,8 @@
 walkdir = "2.5"
 regex = "1.11.1"
 clap_complete = "4.5.55"
-<<<<<<< HEAD
 wasm_split_cli_support = "0.2.0"
-=======
 clearscreen = "4.0.1"
->>>>>>> f92ce819
 
 [dev-dependencies]
 insta = { version = "1.43", features = ["yaml"] }
