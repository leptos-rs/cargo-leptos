--- conflicted
+++ resolved
@@ -7,19 +7,11 @@
 ci = "github"
 # Target platforms to build apps for (Rust target-triple syntax)
 targets = [
-<<<<<<< HEAD
-    "aarch64-apple-darwin",
-    "x86_64-apple-darwin",
-    "x86_64-unknown-linux-gnu",
-    "x86_64-unknown-linux-musl",
-    "x86_64-pc-windows-msvc",
-=======
   "aarch64-apple-darwin",
   "x86_64-apple-darwin",
   "x86_64-unknown-linux-gnu",
   "x86_64-unknown-linux-musl",
   "x86_64-pc-windows-msvc",
->>>>>>> f03212fa
 ]
 # The installers to generate for each app
 installers = ["shell", "powershell"]
@@ -78,15 +70,9 @@
 ansi_term = "0.12"
 
 reqwest = { version = "0.12.8", features = [
-<<<<<<< HEAD
-    "blocking",
-    "rustls-tls",
-    "json",
-=======
   "blocking",
   "rustls-tls",
   "json",
->>>>>>> f03212fa
 ], default-features = false }
 seahash = "4.1"
 dirs = "5.0"
@@ -108,6 +94,7 @@
 swc = "9.0"
 swc_common = "5.0"
 shlex = "1.3.0"
+current_platform = "0.2.0"
 
 [dev-dependencies]
 insta = { version = "1.40.0", features = ["yaml"] }
