
# Config for 'dist'
[workspace.metadata.dist]
# The preferred dist version to use in CI (Cargo.toml SemVer syntax)
cargo-dist-version = "0.28.0"
# CI backends to support
ci = "github"
# Target platforms to build apps for (Rust target-triple syntax)
targets = [
  "aarch64-apple-darwin",
  "aarch64-unknown-linux-gnu",
  "aarch64-pc-windows-msvc",
  "x86_64-apple-darwin",
  "x86_64-unknown-linux-gnu",
  "x86_64-unknown-linux-musl",
  "x86_64-pc-windows-msvc",
]
# The installers to generate for each app
installers = ["shell", "powershell"]
# Which actions to run on pull requests
pr-run-mode = "plan"
# The archive format to use for windows builds (defaults .zip)
windows-archive = ".tar.gz"
# The archive format to use for non-windows builds (defaults .tar.xz)
unix-archive = ".tar.gz"
# Where to host releases
hosting = ["axodotdev", "github"]
# Path that installers should place binaries in
install-path = "CARGO_HOME"
# Whether to install an updater program
install-updater = false

[package]
name = "cargo-leptos"
license = "MIT"
repository = "https://github.com/leptos-rs/cargo-leptos"
description = "Build tool for Leptos."
categories = ["development-tools", "wasm", "web-programming"]
keywords = ["leptos"]
<<<<<<< HEAD
version = "0.2.27"
=======
version = "0.2.28"
>>>>>>> 4964e88a
edition = "2021"
rust-version = "1.82.0"
authors = ["Henrik Akesson", "Greg Johnston", "Ben Wishovich"]

[package.metadata.wix]
upgrade-guid = "D53446E4-A943-4A64-823F-4CB4855A4B09"
path-guid = "A08FA8BB-CD5A-4C75-85D0-E9DE2B374C14"
license = false
eula = false

# See more keys and their definitions at https://doc.rust-lang.org/cargo/reference/manifest.html

[dependencies]
brotli = "7"
clap = { version = "4.5.27", features = ["derive"] }
serde = { version = "1.0.210", features = ["derive"] }
anyhow = "1.0.89"
libflate = "2"
log = "0.4"

lightningcss = { version = "1.0.0-alpha.57", features = ["browserslist"] }
flexi_logger = "0.29.3"
tokio = { version = "1.40.0", default-features = false, features = ["full"] }
axum = { version = "0.7.7", features = ["ws"] }
# not using notify 5.0 because it uses Crossbeam which has an issue with tokio
notify = "7.0"
lazy_static = "1.4"
which = "7"
cargo_metadata = { version = "0.19", features = ["builder"] }
serde_json = "1.0.128"
wasm-bindgen-cli-support = "0.2.100"

reqwest = { version = "0.12.8", features = [
  "blocking",
  "rustls-tls",
  "json",
], default-features = false }
seahash = "4.1"
dirs = "5.0"
camino = "1.1"
dotenvy = "0.15"
itertools = "0.13"
derive_more = { version = "1.0.0", features = ["display"] }
flate2 = "1.0.34"
zip = { version = "2.2", default-features = false, features = ["deflate"] }
tar = "0.4.42"
dunce = "1.0"
bytes = "1.7.2"
leptos_hot_reload = "0.7"
pathdiff = { version = "0.2.2", features = ["camino"] }
semver = "1.0.23"
async-trait = "0.1.83"
md-5 = "0.10.6"
base64ct = { version = "1.6.0", features = ["alloc"] }
swc = "13.0.0"
swc_common = "6.0"
shlex = "1.3.0"
<<<<<<< HEAD
current_platform = "0.2.0"
=======
cargo-generate = "0.22"
wasm-opt = "0.116.1"
>>>>>>> 4964e88a

[dev-dependencies]
insta = { version = "1.40.0", features = ["yaml", "filters"] }
temp-dir = "0.1"

[features]
full_tests = []
no_downloads = []

# The profile that 'cargo dist' will build with
[profile.dist]
inherits = "release"
lto = "thin"<|MERGE_RESOLUTION|>--- conflicted
+++ resolved
@@ -37,11 +37,7 @@
 description = "Build tool for Leptos."
 categories = ["development-tools", "wasm", "web-programming"]
 keywords = ["leptos"]
-<<<<<<< HEAD
-version = "0.2.27"
-=======
-version = "0.2.28"
->>>>>>> 4964e88a
+version = "0.2.29"
 edition = "2021"
 rust-version = "1.82.0"
 authors = ["Henrik Akesson", "Greg Johnston", "Ben Wishovich"]
@@ -73,6 +69,7 @@
 cargo_metadata = { version = "0.19", features = ["builder"] }
 serde_json = "1.0.128"
 wasm-bindgen-cli-support = "0.2.100"
+ansi_term = "0.12"
 
 reqwest = { version = "0.12.8", features = [
   "blocking",
@@ -99,15 +96,12 @@
 swc = "13.0.0"
 swc_common = "6.0"
 shlex = "1.3.0"
-<<<<<<< HEAD
-current_platform = "0.2.0"
-=======
 cargo-generate = "0.22"
 wasm-opt = "0.116.1"
->>>>>>> 4964e88a
+current_platform = "0.2.0"
 
 [dev-dependencies]
-insta = { version = "1.40.0", features = ["yaml", "filters"] }
+insta = { version = "1.40.0", features = ["yaml"] }
 temp-dir = "0.1"
 
 [features]
