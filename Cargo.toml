--- conflicted
+++ resolved
@@ -66,11 +66,7 @@
 which = "7"
 cargo_metadata = { version = "0.19", features = ["builder"] }
 serde_json = "1.0.128"
-<<<<<<< HEAD
-wasm-bindgen-cli-support = "=0.2.99"
-=======
 wasm-bindgen-cli-support = "0.2.99"
->>>>>>> bc8ce830
 ansi_term = "0.12"
 
 reqwest = { version = "0.12.8", features = [
