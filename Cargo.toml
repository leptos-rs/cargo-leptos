
# Config for 'dist'
[workspace.metadata.dist]
# The preferred dist version to use in CI (Cargo.toml SemVer syntax)
cargo-dist-version = "0.28.0"
# CI backends to support
ci = "github"
# Target platforms to build apps for (Rust target-triple syntax)
targets = [
  "aarch64-apple-darwin",
  "aarch64-unknown-linux-gnu",
  "aarch64-pc-windows-msvc",
  "x86_64-apple-darwin",
  "x86_64-unknown-linux-gnu",
  "x86_64-unknown-linux-musl",
  "x86_64-pc-windows-msvc",
]
# The installers to generate for each app
installers = ["shell", "powershell"]
# Which actions to run on pull requests
pr-run-mode = "plan"
# The archive format to use for windows builds (defaults .zip)
windows-archive = ".tar.gz"
# The archive format to use for non-windows builds (defaults .tar.xz)
unix-archive = ".tar.gz"
# Where to host releases
hosting = ["axodotdev", "github"]
# Path that installers should place binaries in
install-path = "CARGO_HOME"
# Whether to install an updater program
install-updater = false

[package]
name = "cargo-leptos"
license = "MIT"
repository = "https://github.com/leptos-rs/cargo-leptos"
description = "Build tool for Leptos."
categories = ["development-tools", "wasm", "web-programming"]
keywords = ["leptos"]
version = "0.2.28"
edition = "2021"
rust-version = "1.71"
authors = ["Henrik Akesson", "Greg Johnston", "Ben Wishovich"]

[package.metadata.wix]
upgrade-guid = "D53446E4-A943-4A64-823F-4CB4855A4B09"
path-guid = "A08FA8BB-CD5A-4C75-85D0-E9DE2B374C14"
license = false
eula = false

# See more keys and their definitions at https://doc.rust-lang.org/cargo/reference/manifest.html

[dependencies]
brotli = "7"
clap = { version = "4.5.18", features = ["derive"] }
serde = { version = "1.0.210", features = ["derive"] }
anyhow = "1.0.89"
libflate = "2"
log = "0.4"

lightningcss = { version = "1.0.0-alpha.57", features = ["browserslist"] }
flexi_logger = "0.29.3"
tokio = { version = "1.40.0", default-features = false, features = ["full"] }
axum = { version = "0.7.7", features = ["ws"] }
# not using notify 5.0 because it uses Crossbeam which has an issue with tokio
notify = "7.0"
lazy_static = "1.4"
which = "7"
cargo_metadata = { version = "0.19", features = ["builder"] }
serde_json = "1.0.128"
wasm-bindgen-cli-support = "0.2.100"
ansi_term = "0.12"

reqwest = { version = "0.12.8", features = [
  "blocking",
  "rustls-tls",
  "json",
], default-features = false }
seahash = "4.1"
dirs = "5.0"
camino = "1.1"
dotenvy = "0.15"
itertools = "0.13"
derive_more = { version = "1.0.0", features = ["display"] }
flate2 = "1.0.34"
zip = { version = "2.2", default-features = false, features = ["deflate"] }
tar = "0.4.42"
dunce = "1.0"
bytes = "1.7.2"
leptos_hot_reload = "0.7"
pathdiff = { version = "0.2.2", features = ["camino"] }
semver = "1.0.23"
async-trait = "0.1.83"
md-5 = "0.10.6"
base64ct = { version = "1.6.0", features = ["alloc"] }
<<<<<<< HEAD
swc = "9.0"
swc_ecma_ast = "=5.0.1"
swc_common = "5.0"
=======
swc = "13.0.0"
swc_common = "6.0"
>>>>>>> 01e6a5e8
shlex = "1.3.0"

[dev-dependencies]
insta = { version = "1.40.0", features = ["yaml"] }
temp-dir = "0.1"

[features]
full_tests = []
no_downloads = []

# The profile that 'cargo dist' will build with
[profile.dist]
inherits = "release"
lto = "thin"<|MERGE_RESOLUTION|>--- conflicted
+++ resolved
@@ -93,14 +93,9 @@
 async-trait = "0.1.83"
 md-5 = "0.10.6"
 base64ct = { version = "1.6.0", features = ["alloc"] }
-<<<<<<< HEAD
 swc = "9.0"
 swc_ecma_ast = "=5.0.1"
 swc_common = "5.0"
-=======
-swc = "13.0.0"
-swc_common = "6.0"
->>>>>>> 01e6a5e8
 shlex = "1.3.0"
 
 [dev-dependencies]
