#[cfg(all(test, feature = "full_tests"))]
mod tests;

mod command;
pub mod compile;
pub mod config;
pub mod ext;
pub mod logger;
pub mod service;
pub mod signal;

use crate::config::Commands;
use crate::ext::anyhow::{Context, Result};
use crate::ext::PathBufExt;
use crate::logger::GRAY;
use camino::Utf8PathBuf;
use config::{Cli, Config};
use ext::{fs, Paint};
use signal::Interrupt;
use std::env;
use std::path::PathBuf;

pub async fn run(args: Cli) -> Result<()> {
<<<<<<< HEAD
    let verbose = args.opts().map(|o| o.verbose).unwrap_or(0);
    logger::setup(verbose, &args.log);

    if let New(new) = args.command {
        return new.run();
=======
    if let New(new) = &args.command {
        return new.run().await;
>>>>>>> f9bfac87
    }

    let manifest_path = args
        .manifest_path
        .to_owned()
        .unwrap_or_else(|| Utf8PathBuf::from("Cargo.toml"))
        .resolve_home_dir()
        .context(format!("manifest_path: {:?}", &args.manifest_path))?;
    let mut cwd = Utf8PathBuf::from_path_buf(env::current_dir().unwrap()).unwrap();
    cwd.clean_windows_path();

    let opts = args.opts().unwrap();
    let bin_args = args.bin_args();

    let watch = matches!(args.command, Commands::Watch(_));
    let config = Config::load(opts, &cwd, &manifest_path, watch, bin_args).dot()?;
    env::set_current_dir(&config.working_dir).dot()?;
    log::debug!(
        "Path working dir {}",
        GRAY.paint(config.working_dir.as_str())
    );

    if config.working_dir.join("package.json").exists() {
        log::debug!("Path found 'package.json' adding 'node_modules/.bin' to PATH");
        let node_modules = &config.working_dir.join("node_modules");
        if node_modules.exists() {
            match env::var("PATH") {
                Ok(path) => {
                    let mut path_dirs: Vec<PathBuf> = env::split_paths(&path).collect();
                    path_dirs.insert(0, node_modules.join(".bin").into_std_path_buf());
                    // unwrap is safe, because we got the paths from the actual PATH variable
                    env::set_var("PATH", env::join_paths(path_dirs).unwrap());
                }
                Err(_) => log::warn!("Path PATH environment variable not found, ignoring"),
            }
        } else {
            log::warn!(
                "Path 'node_modules' folder not found, please install the required packages first"
            );
            log::warn!("Path continuing without using 'node_modules'");
        }
    }

    let _monitor = Interrupt::run_ctrl_c_monitor();
    use Commands::{Build, EndToEnd, New, Serve, Test, Watch};
    match args.command {
        Build(_) => command::build_all(&config).await,
        Serve(_) => command::serve(&config.current_project()?).await,
        Test(_) => command::test_all(&config).await,
        EndToEnd(_) => command::end2end_all(&config).await,
        Watch(_) => command::watch(&config.current_project()?).await,
        New(_) => unreachable!(r#""new" command should have already been run"#),
    }
}<|MERGE_RESOLUTION|>--- conflicted
+++ resolved
@@ -21,16 +21,11 @@
 use std::path::PathBuf;
 
 pub async fn run(args: Cli) -> Result<()> {
-<<<<<<< HEAD
     let verbose = args.opts().map(|o| o.verbose).unwrap_or(0);
     logger::setup(verbose, &args.log);
 
     if let New(new) = args.command {
         return new.run();
-=======
-    if let New(new) = &args.command {
-        return new.run().await;
->>>>>>> f9bfac87
     }
 
     let manifest_path = args
