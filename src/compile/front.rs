--- conflicted
+++ resolved
@@ -4,15 +4,10 @@
 use crate::ext::{fs, PathBufExt};
 use crate::signal::{Interrupt, Outcome, Product};
 use crate::{
-<<<<<<< HEAD
-    ext::anyhow::{Context, Result},
-=======
     ext::{
         anyhow::{Context, Result},
-        exe::Exe,
         Paint,
     },
->>>>>>> b7d95399
     logger::GRAY,
 };
 use anyhow::Ok;
