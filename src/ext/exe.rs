use crate::{
    config::VersionConfig,
    ext::{
        anyhow::{bail, Context, Result},
        Paint,
    },
    logger::GRAY,
};
use bytes::Bytes;
use std::{
    borrow::Cow,
    fs::{self, File},
    io::{Cursor, Write},
    path::{Path, PathBuf},
    str,
    sync::Once,
};

use std::env;

use zip::ZipArchive;

use super::util::{is_linux_musl_env, os_arch};

use reqwest::ClientBuilder;
#[cfg(target_family = "unix")]
use std::os::unix::prelude::PermissionsExt;
use std::time::{Duration, SystemTime};

use semver::Version;

#[derive(Debug)]
pub struct ExeMeta {
    name: &'static str,
    version: String,
    url: String,
    exe: String,
    manual: String,
}

lazy_static::lazy_static! {
    static ref ON_STARTUP_DEBUG_ONCE: Once = Once::new();
}

<<<<<<< HEAD
=======
pub const ENV_VAR_LEPTOS_TAILWIND_VERSION: &str = "LEPTOS_TAILWIND_VERSION";
pub const ENV_VAR_LEPTOS_SASS_VERSION: &str = "LEPTOS_SASS_VERSION";

>>>>>>> f42ccdac
impl ExeMeta {
    #[allow(clippy::wrong_self_convention)]
    fn from_global_path(&self) -> Option<PathBuf> {
        which::which(self.name).ok()
    }

    fn get_name(&self) -> String {
        format!("{}-{}", &self.name, &self.version)
    }

    async fn cached(&self) -> Result<PathBuf> {
        let cache_dir = get_cache_dir()?.join(self.get_name());
        self._with_cache_dir(&cache_dir).await
    }

    async fn _with_cache_dir(&self, cache_dir: &Path) -> Result<PathBuf> {
        let exe_dir = cache_dir.join(self.get_name());
        let c = ExeCache {
            meta: self,
            exe_dir,
        };
        c.get().await
    }

    #[cfg(test)]
    pub async fn with_cache_dir(&self, cache_dir: &Path) -> Result<PathBuf> {
        self._with_cache_dir(cache_dir).await
    }
}

pub struct ExeCache<'a> {
    exe_dir: PathBuf,
    meta: &'a ExeMeta,
}

impl ExeCache<'_> {
    fn exe_in_cache(&self) -> Result<PathBuf> {
        let exe_path = self.exe_dir.join(PathBuf::from(&self.meta.exe));

        if !exe_path.exists() {
            bail!("The path {exe_path:?} doesn't exist");
        }

        Ok(exe_path)
    }

    async fn fetch_archive(&self) -> Result<Bytes> {
        log::debug!(
            "Install downloading {} {}",
            self.meta.name,
            GRAY.paint(&self.meta.url)
        );

        let response = reqwest::get(&self.meta.url).await?;

        match response.status().is_success() {
            true => Ok(response.bytes().await?),
            false => bail!("Could not download from {}", self.meta.url),
        }
    }

    fn extract_downloaded(&self, data: &Bytes) -> Result<()> {
        if self.meta.url.ends_with(".zip") {
            extract_zip(data, &self.exe_dir)?;
        } else if self.meta.url.ends_with(".tar.gz") {
            extract_tar(data, &self.exe_dir)?;
        } else {
            self.write_binary(data)
                .context(format!("Could not write binary {}", self.meta.get_name()))?;
        }

        log::debug!(
            "Install decompressing {} {}",
            self.meta.name,
            GRAY.paint(self.exe_dir.to_string_lossy())
        );

        Ok(())
    }

    fn write_binary(&self, data: &Bytes) -> Result<()> {
        fs::create_dir_all(&self.exe_dir).unwrap();
        let path = self.exe_dir.join(Path::new(&self.meta.exe));
        let mut file = File::create(&path).unwrap();
        file.write_all(data)
            .context(format!("Error writing binary file: {:?}", path))?;

        #[cfg(target_family = "unix")]
        {
            let mut perm = fs::metadata(&path)?.permissions();
            // https://chmod-calculator.com
            // read and execute for owner and group
            perm.set_mode(0o550);
            fs::set_permissions(&path, perm)?;
        }
        Ok(())
    }

    async fn download(&self) -> Result<PathBuf> {
        log::info!("Command installing {} ...", self.meta.get_name());

        let data = self
            .fetch_archive()
            .await
            .context(format!("Could not download {}", self.meta.get_name()))?;

        self.extract_downloaded(&data)
            .context(format!("Could not extract {}", self.meta.get_name()))?;

        let binary_path = self.exe_in_cache().context(format!(
            "Binary downloaded and extracted but could still not be found at {:?}",
            self.exe_dir
        ))?;
        log::info!("Command {} installed.", self.meta.get_name());
        Ok(binary_path)
    }

    async fn get(&self) -> Result<PathBuf> {
        if let Ok(path) = self.exe_in_cache() {
            Ok(path)
        } else {
            self.download().await
        }
    }
}

// there's a issue in the tar crate: https://github.com/alexcrichton/tar-rs/issues/295
// It doesn't handle TAR sparse extensions, with data ending up in a GNUSparseFile.0 sub-folder
fn extract_tar(src: &Bytes, dest: &Path) -> Result<()> {
    let content = Cursor::new(src);
    let dec = flate2::read::GzDecoder::new(content);
    let mut arch = tar::Archive::new(dec);
    arch.unpack(dest).dot()?;
    Ok(())
}

fn extract_zip(src: &Bytes, dest: &Path) -> Result<()> {
    let content = Cursor::new(src);
    let mut arch = ZipArchive::new(content).dot()?;
    arch.extract(dest).dot().dot()?;
    Ok(())
}

/// Returns the absolute path to app cache directory.
///
/// May return an error when system cache directory does not exist,
/// or when it can not create app specific directory.
///
/// | OS       | Example                            |
/// | -------- | ---------------------------------- |
/// | Linux    | /home/alice/.cache/NAME           |
/// | macOS    | /Users/Alice/Library/Caches/NAME  |
/// | Windows  | C:\Users\Alice\AppData\Local\NAME |
fn get_cache_dir() -> Result<PathBuf> {
    let dir = dirs::cache_dir()
        .ok_or_else(|| anyhow::anyhow!("Cache directory does not exist"))?
        .join("cargo-leptos");

    if !dir.exists() {
        fs::create_dir_all(&dir).context(format!("Could not create dir {dir:?}"))?;
    }

    ON_STARTUP_DEBUG_ONCE.call_once(|| {
        log::debug!("Command cache dir: {}", dir.to_string_lossy());
    });

    Ok(dir)
}

#[derive(Debug, Hash, Eq, PartialEq)]
pub enum Exe {
    Sass,
    Tailwind,
}

impl Exe {
    pub async fn get(&self) -> Result<PathBuf> {
        let meta = self.meta().await?;

        let path = if let Some(path) = meta.from_global_path() {
            path
        } else if cfg!(feature = "no_downloads") {
            bail!("{} is required but was not found. Please install it using your OS's tool of choice", &meta.name);
        } else {
            meta.cached().await.context(meta.manual)?
        };

        log::debug!(
            "Command using {} {} {}",
            &meta.name,
            &meta.version,
            GRAY.paint(path.to_string_lossy())
        );

        Ok(path)
    }

    pub async fn meta(&self) -> Result<ExeMeta> {
        let (target_os, target_arch) = os_arch().unwrap();

        let exe = match self {
            Exe::Sass => CommandSass.exe_meta(target_os, target_arch).await.dot()?,
            Exe::Tailwind => CommandTailwind
                .exe_meta(target_os, target_arch)
                .await
                .dot()?,
        };

        Ok(exe)
    }
}

/// Tailwind uses the 'vMaj.Min.Pat' format.
/// We generally want to keep the suffix intact,
/// as it carries classifiers, etc, but strip non-ascii
/// digits from the prefix.
#[inline]
fn sanitize_version_prefix<'a>(ver_string: &'a str) -> Result<&'a str> {
    if let [b'v', rest @ ..] = ver_string.as_bytes() {
        str::from_utf8(rest).dot()
    } else {
        Ok(ver_string)
    }
}

/// Attempts to convert a non-semver version string to a semver one.
/// we strip the prefix, treat it as `112.0.0`
fn normalize_version(ver_string: &str) -> Option<Version> {
    sanitize_version_prefix(ver_string)
        .ok()
        .and_then(|ver_string| {
            let version = Version::parse(ver_string)
                .ok()
                .or_else(|| {
                    ver_string
                        .parse::<u64>()
                        .map(|num| Version::new(num, 0, 0))
                        .ok()
                })
                .or_else(|| Version::parse(format!("{ver_string}.0").as_str()).ok());

            if version.is_none() {
                log::error!("Command failed to normalize version: {ver_string}");
            }

            version
        })
}

// fallback to this crate until rust stable includes async traits
// https://github.com/dtolnay/async-trait
use async_trait::async_trait;

struct CommandTailwind;
struct CommandSass;

#[async_trait]
impl Command for CommandTailwind {
    fn name(&self) -> &'static str {
        "tailwindcss"
    }
    fn version(&self) -> Cow<'_, str> {
        VersionConfig::Tailwind.version()
    }
    fn default_version(&self) -> &'static str {
        VersionConfig::Tailwind.default_version()
    }
    fn env_var_version_name(&self) -> &'static str {
        VersionConfig::Tailwind.env_var_version_name()
    }
    fn github_owner(&self) -> &'static str {
        "tailwindlabs"
    }
    fn github_repo(&self) -> &'static str {
        "tailwindcss"
    }

    /// Tool binary download url for the given OS and platform arch
    fn download_url(&self, target_os: &str, target_arch: &str, version: &str) -> Result<String> {
        let use_musl = is_linux_musl_env() && version.starts_with("v4");

        match (target_os, target_arch) {
            ("windows", "x86_64") => Ok(format!(
                "https://github.com/{}/{}/releases/download/{}/{}-windows-x64.exe",
                self.github_owner(),
                self.github_repo(),
                version,
                self.name()
            )),
            ("macos", "x86_64") => Ok(format!(
                "https://github.com/{}/{}/releases/download/{}/{}-macos-x64",
                self.github_owner(),
                self.github_repo(),
                version,
                self.name()
            )),
            ("macos", "aarch64") => Ok(format!(
                "https://github.com/{}/{}/releases/download/{}/{}-macos-arm64",
                self.github_owner(),
                self.github_repo(),
                version,
                self.name()
            )),
            ("linux", "x86_64") if use_musl => Ok(format!(
                "https://github.com/{}/{}/releases/download/{}/{}-linux-x64-musl",
                self.github_owner(),
                self.github_repo(),
                version,
                self.name()
            )),
            ("linux", "x86_64") => Ok(format!(
                "https://github.com/{}/{}/releases/download/{}/{}-linux-x64",
                self.github_owner(),
                self.github_repo(),
                version,
                self.name()
            )),
            ("linux", "aarch64") if use_musl => Ok(format!(
                "https://github.com/{}/{}/releases/download/{}/{}-linux-arm64-musl",
                self.github_owner(),
                self.github_repo(),
                version,
                self.name()
            )),
            ("linux", "aarch64") => Ok(format!(
                "https://github.com/{}/{}/releases/download/{}/{}-linux-arm64",
                self.github_owner(),
                self.github_repo(),
                version,
                self.name()
            )),
            _ => bail!(
                "Command [{}] failed to find a match for {}-{} ",
                self.name(),
                target_os,
                target_arch
            ),
        }
    }

    fn executable_name(&self, target_os: &str, target_arch: &str, version: &str) -> Result<String> {
        let use_musl = is_linux_musl_env() && version.starts_with("v4");

        Ok(match (target_os, target_arch) {
            ("windows", _) => format!("{}-windows-x64.exe", self.name()),
            ("macos", "x86_64") => format!("{}-macos-x64", self.name()),
            ("macos", "aarch64") => format!("{}-macos-arm64", self.name()),
            ("linux", "x86_64") if use_musl => format!("{}-linux-x64-musl", self.name()),
            ("linux", "x86_64") => format!("{}-linux-x64", self.name()),
            (_, _) if use_musl => format!("{}-linux-arm64-musl", self.name()),
            (_, _) => format!("{}-linux-arm64", self.name()),
        })
    }

    fn manual_install_instructions(&self) -> String {
        "Try manually installing tailwindcss: https://tailwindcss.com/docs/installation".to_string()
    }
}

#[async_trait]
<<<<<<< HEAD
impl Command for CommandWasmOpt {
    fn name(&self) -> &'static str {
        "wasm-opt"
    }
    fn version(&self) -> Cow<'_, str> {
        VersionConfig::WasmOpt.version()
    }
    fn default_version(&self) -> &'static str {
        VersionConfig::WasmOpt.default_version()
    }
    fn env_var_version_name(&self) -> &'static str {
        VersionConfig::WasmOpt.env_var_version_name()
    }
    fn github_owner(&self) -> &'static str {
        "WebAssembly"
    }
    fn github_repo(&self) -> &'static str {
        "binaryen"
    }

    fn download_url(&self, target_os: &str, target_arch: &str, version: &str) -> Result<String> {
        let target = match (target_os, target_arch) {
            ("linux", "aarch64") => "aarch64-linux",
            ("linux", "x86_64") => "x86_64-linux",
            ("windows", _) => "x86_64-windows",
            ("macos", "aarch64") => "arm64-macos",
            ("macos", "x86_64") => "x86_64-macos",
            _ => {
                bail!("No wasm-opt tar binary found for {target_os} {target_arch}")
            }
        };

        Ok(format!(
            "https://github.com/{}/{}/releases/download/{}/binaryen-{}-{}.tar.gz",
            self.github_owner(),
            self.github_repo(),
            version,
            version,
            target
        ))
    }

    fn executable_name(
        &self,
        target_os: &str,
        _target_arch: &str,
        version: &str,
    ) -> Result<String> {
        Ok(match target_os {
            "windows" => format!("binaryen-{version}/bin/{}.exe", self.name()),
            _ => format!("binaryen-{version}/bin/{}", self.name()),
        })
    }

    fn manual_install_instructions(&self) -> String {
        "Try manually installing binaryen: https://github.com/WebAssembly/binaryen".to_string()
    }
}

#[async_trait]
=======
>>>>>>> f42ccdac
impl Command for CommandSass {
    fn name(&self) -> &'static str {
        "sass"
    }
    fn version(&self) -> Cow<'_, str> {
        VersionConfig::Sass.version()
    }
    fn default_version(&self) -> &'static str {
        VersionConfig::Sass.default_version()
    }
    fn env_var_version_name(&self) -> &'static str {
        VersionConfig::Sass.env_var_version_name()
    }
    fn github_owner(&self) -> &'static str {
        "dart-musl"
    }
    fn github_repo(&self) -> &'static str {
        "dart-sass"
    }

    fn download_url(&self, target_os: &str, target_arch: &str, version: &str) -> Result<String> {
        let is_musl_env = is_linux_musl_env();
        Ok(if is_musl_env {
            match target_arch {
                "x86_64" => {
                    format!(
                    "https://github.com/{}/{}/releases/download/{}/dart-sass-{}-linux-x64.tar.gz",
                    self.github_owner(), self.github_repo(), version, version
                )
                }
                "aarch64" => {
                    format!(
                    "https://github.com/{}/{}/releases/download/{}/dart-sass-{}-linux-arm64.tar.gz"
                    , self.github_owner(), self.github_repo(), version, version
                )
                }
                _ => bail!("No sass tar binary found for linux-musl {target_arch}"),
            }
        } else {
            match (target_os, target_arch) {
                // note the different github_owner
                ("windows", "x86_64") => {
                    format!(
                    "https://github.com/sass/{}/releases/download/{}/dart-sass-{}-windows-x64.zip",
                    self.github_repo(), version, version
                )
                }
                ("macos" | "linux", "x86_64") => {
                    format!(
                    "https://github.com/sass/{}/releases/download/{}/dart-sass-{}-{}-x64.tar.gz",
                    self.github_repo(), version, version, target_os
                )
                }
                ("macos" | "linux", "aarch64") => {
                    format!(
                    "https://github.com/sass/{}/releases/download/{}/dart-sass-{}-{}-arm64.tar.gz",
                    self.github_repo(), version, version, target_os
                )
                }
                _ => bail!("No sass tar binary found for {target_os} {target_arch}"),
            }
        })
    }

    fn executable_name(
        &self,
        target_os: &str,
        _target_arch: &str,
        _version: &str,
    ) -> Result<String> {
        Ok(match target_os {
            "windows" => "dart-sass/sass.bat".to_string(),
            _ => "dart-sass/sass".to_string(),
        })
    }

    fn manual_install_instructions(&self) -> String {
        "Try manually installing sass: https://sass-lang.com/install".to_string()
    }
}

#[async_trait]
<<<<<<< HEAD
impl Command for CommandCargoGenerate {
    fn name(&self) -> &'static str {
        "cargo-generate"
    }
    fn version(&self) -> Cow<'_, str> {
        VersionConfig::CargoGenerate.version()
    }
    fn default_version(&self) -> &'static str {
        VersionConfig::CargoGenerate.default_version()
    }
    fn env_var_version_name(&self) -> &'static str {
        VersionConfig::CargoGenerate.env_var_version_name()
    }
    fn github_owner(&self) -> &'static str {
        "cargo-generate"
    }
    fn github_repo(&self) -> &'static str {
        "cargo-generate"
    }

    fn download_url(&self, target_os: &str, target_arch: &str, version: &str) -> Result<String> {
        let is_musl_env = is_linux_musl_env();

        let target = if is_musl_env {
            match (target_os, target_arch) {
                ("linux", "aarch64") => "aarch64-unknown-linux-musl",
                ("linux", "x86_64") => "x86_64-unknown-linux-musl",
                _ => bail!("No cargo-generate tar binary found for linux-musl {target_arch}"),
            }
        } else {
            match (target_os, target_arch) {
                ("macos", "aarch64") => "aarch64-apple-darwin",
                ("linux", "aarch64") => "aarch64-unknown-linux-gnu",
                ("macos", "x86_64") => "x86_64-apple-darwin",
                ("windows", "x86_64") => "x86_64-pc-windows-msvc",
                ("linux", "x86_64") => "x86_64-unknown-linux-gnu",
                _ => bail!("No cargo-generate tar binary found for {target_os} {target_arch}"),
            }
        };

        Ok(format!(
            "https://github.com/{}/{}/releases/download/{}/cargo-generate-{}-{}.tar.gz",
            self.github_owner(),
            self.github_repo(),
            version,
            version,
            target
        ))
    }

    fn executable_name(
        &self,
        target_os: &str,
        _target_arch: &str,
        _version: &str,
    ) -> Result<String> {
        Ok(match target_os {
            "windows" => "cargo-generate.exe".to_string(),
            _ => "cargo-generate".to_string(),
        })
    }

    fn manual_install_instructions(&self) -> String {
        "Try manually installing cargo-generate: https://github.com/cargo-generate/cargo-generate#installation".to_string()
    }
}

#[async_trait]
=======
>>>>>>> f42ccdac
/// Template trait, implementors should only fill in
/// the command-specific logic. Handles caching, latest
/// version checking against the GitHub API and env var
/// version override for a given command.
trait Command {
    fn name(&self) -> &'static str;
    fn version(&self) -> Cow<'_, str>;
    fn default_version(&self) -> &str;
    fn env_var_version_name(&self) -> &str;
    fn github_owner(&self) -> &str;
    fn github_repo(&self) -> &str;
    fn download_url(&self, target_os: &str, target_arch: &str, version: &str) -> Result<String>;
    fn executable_name(&self, target_os: &str, target_arch: &str, version: &str) -> Result<String>;
    #[allow(unused)]
    fn manual_install_instructions(&self) -> String {
        // default placeholder text, individual commands can override and customize
        "Try manually installing the command".to_string()
    }

    /// Resolves and creates command metadata.
    /// Checks if a newer version of the binary is available (once a day).
    /// A marker file is created in the cache directory. Add `-v` flag to
    /// the `cargo leptos` command to see the OS-specific location.
    ///
    /// # Arguments
    ///
    /// * `target_os` - The target operating system.
    /// * `target_arch` - The target architecture.
    ///
    /// # Returns
    ///
    /// Returns a `Result` containing the `ExeMeta` struct on success, or an error on failure.
    ///
    async fn exe_meta(&self, target_os: &str, target_arch: &str) -> Result<ExeMeta> {
        let version = self.resolve_version().await;
        let url = self.download_url(target_os, target_arch, version.as_str())?;
        let exe = self.executable_name(target_os, target_arch, version.as_str())?;
        Ok(ExeMeta {
            name: self.name(),
            version,
            url: url.to_owned(),
            exe: exe.to_string(),
            manual: self.manual_install_instructions(),
        })
    }

    /// Returns true if the command should check for a new version
    /// Returns false in case of any errors (no check)
    async fn should_check_for_new_version(&self) -> bool {
        match get_cache_dir() {
            Ok(dir) => {
                let marker = dir.join(format!(".{}_last_checked", self.name()));
                return match (marker.exists(), marker.is_dir()) {
                    (_, true) => {
                        // conflicting dir instead of a marker file, bail
                        log::warn!("Command [{}] encountered a conflicting dir in the cache, please delete {}",
                            self.name(), marker.display());

                        false
                    }
                    (true, _) => {
                        // existing marker file, read and check if last checked > 1 DAY
                        let contents = tokio::fs::read_to_string(&marker).await;
                        let now = SystemTime::now().duration_since(SystemTime::UNIX_EPOCH);
                        if let Some(timestamp) = contents
                            .ok()
                            .map(|s| s.parse::<u64>().ok().unwrap_or_default())
                        {
                            let last_checked = Duration::from_millis(timestamp);
                            let one_day = Duration::from_secs(24 * 60 * 60);
                            if let Ok(now) = now {
                                match (now - last_checked) > one_day {
                                    true => tokio::fs::write(&marker, now.as_millis().to_string())
                                        .await
                                        .is_ok(),
                                    false => false,
                                }
                            } else {
                                false
                            }
                        } else {
                            false
                        }
                    }
                    (false, _) => {
                        // no marker file yet, record and hint to check
                        let now = SystemTime::now().duration_since(SystemTime::UNIX_EPOCH);
                        return if let Ok(unix_timestamp) = now {
                            tokio::fs::write(marker, unix_timestamp.as_millis().to_string())
                                .await
                                .is_ok()
                        } else {
                            false
                        };
                    }
                };
            }
            Err(e) => {
                log::warn!("Command {} failed to get cache dir: {}", self.name(), e);
                false
            }
        }
    }

    async fn check_for_latest_version(&self) -> Option<String> {
        log::debug!(
            "Command [{}] checking for the latest available version",
            self.name()
        );

        let client = ClientBuilder::default()
            // this github api allows anonymous, but requires a user-agent header be set
            .user_agent("cargo-leptos")
            .build()
            .unwrap_or_default();

        if let Ok(response) = client
            .get(format!(
                "https://api.github.com/repos/{}/{}/releases/latest",
                self.github_owner(),
                self.github_repo()
            ))
            .send()
            .await
        {
            if !response.status().is_success() {
                log::error!(
                    "Command [{}] GitHub API request failed: {}",
                    self.name(),
                    response.status()
                );
                return None;
            }

            #[derive(serde::Deserialize)]
            struct Github {
                tag_name: String, // this is the version number, not the git tag
            }

            let github: Github = match response.json().await {
                Ok(json) => json,
                Err(e) => {
                    log::debug!(
                        "Command [{}] failed to parse the response JSON from the GitHub API: {}",
                        self.name(),
                        e
                    );
                    return None;
                }
            };

            Some(github.tag_name)
        } else {
            log::debug!(
                "Command [{}] failed to check for the latest version",
                self.name()
            );
            None
        }
    }

    /// get the latest version from github api
    /// cache the last check timestamp
    /// compare with the currently requested version
    /// inform a user if a more recent compatible version is available
    async fn resolve_version(&self) -> String {
        // TODO revisit this logic when implementing the SemVer compatible ranges matching
        // if env var is set, use the requested version and bypass caching logic
        let is_force_pin_version = env::var(self.env_var_version_name()).is_ok();
        log::trace!(
            "Command [{}] is_force_pin_version: {} - {:?}",
            self.name(),
            is_force_pin_version,
            env::var(self.env_var_version_name())
        );

        if !is_force_pin_version && !self.should_check_for_new_version().await {
            log::trace!(
                "Command [{}] NOT checking for the latest available version",
                &self.name()
            );
            return self.default_version().into();
        }

        let version = self.version();

        let latest = self.check_for_latest_version().await;

        match latest {
            Some(latest) => {
                let norm_latest = normalize_version(latest.as_str());
                let norm_version = normalize_version(&version);
                if norm_latest.is_some() && norm_version.is_some() {
                    // TODO use the VersionReq for semantic matching
                    match norm_version.cmp(&norm_latest) {
                        core::cmp::Ordering::Greater | core::cmp::Ordering::Equal => {
                            log::debug!(
                                            "Command [{}] requested version {} is already same or newer than available version {}",
                                            self.name(), version, &latest)
                        }
                        core::cmp::Ordering::Less => {
                            log::info!(
                                            "Command [{}] requested version {}, but a newer version {} is available, you can try it out by \
                                            setting the {}={} env var and re-running the command",
                                            self.name(), version, &latest, self.env_var_version_name(), &latest)
                        }
                    }
                }
            }
            None => log::warn!(
                "Command [{}] failed to check for the latest version",
                self.name()
            ),
        }

        version.to_string()
    }
}

#[cfg(test)]
mod tests {
    use super::*;
    use cargo_metadata::semver::Version;

    #[test]
    fn test_sanitize_version_prefix() {
        let version = sanitize_version_prefix("v1.2.3").expect("Could not sanitize \"v1.2.3\".");
        assert_eq!(version, "1.2.3");
        assert!(Version::parse(&version).is_ok());
    }

    #[test]
    fn test_normalize_version() {
        let version = normalize_version("v3.3.3");
        assert!(version.is_some_and(|v| { v.major == 3 && v.minor == 3 && v.patch == 3 }));

        let version = normalize_version("10.0.0");
        assert!(version.is_some_and(|v| { v.major == 10 && v.minor == 0 && v.patch == 0 }));
    }

    #[test]
    fn test_incomplete_version_strings() {
        let version = normalize_version("5");
        assert!(version.is_some_and(|v| { v.major == 5 && v.minor == 0 && v.patch == 0 }));

        let version = normalize_version("0.2");
        assert!(version.is_some_and(|v| { v.major == 0 && v.minor == 2 && v.patch == 0 }));
    }

    #[test]
    fn test_invalid_versions() {
        let version = normalize_version("1a-test");
        assert_eq!(version, None);
    }
}<|MERGE_RESOLUTION|>--- conflicted
+++ resolved
@@ -42,12 +42,6 @@
     static ref ON_STARTUP_DEBUG_ONCE: Once = Once::new();
 }
 
-<<<<<<< HEAD
-=======
-pub const ENV_VAR_LEPTOS_TAILWIND_VERSION: &str = "LEPTOS_TAILWIND_VERSION";
-pub const ENV_VAR_LEPTOS_SASS_VERSION: &str = "LEPTOS_SASS_VERSION";
-
->>>>>>> f42ccdac
 impl ExeMeta {
     #[allow(clippy::wrong_self_convention)]
     fn from_global_path(&self) -> Option<PathBuf> {
@@ -265,7 +259,7 @@
 /// as it carries classifiers, etc, but strip non-ascii
 /// digits from the prefix.
 #[inline]
-fn sanitize_version_prefix<'a>(ver_string: &'a str) -> Result<&'a str> {
+fn sanitize_version_prefix(ver_string: &str) -> Result<&str> {
     if let [b'v', rest @ ..] = ver_string.as_bytes() {
         str::from_utf8(rest).dot()
     } else {
@@ -408,69 +402,6 @@
 }
 
 #[async_trait]
-<<<<<<< HEAD
-impl Command for CommandWasmOpt {
-    fn name(&self) -> &'static str {
-        "wasm-opt"
-    }
-    fn version(&self) -> Cow<'_, str> {
-        VersionConfig::WasmOpt.version()
-    }
-    fn default_version(&self) -> &'static str {
-        VersionConfig::WasmOpt.default_version()
-    }
-    fn env_var_version_name(&self) -> &'static str {
-        VersionConfig::WasmOpt.env_var_version_name()
-    }
-    fn github_owner(&self) -> &'static str {
-        "WebAssembly"
-    }
-    fn github_repo(&self) -> &'static str {
-        "binaryen"
-    }
-
-    fn download_url(&self, target_os: &str, target_arch: &str, version: &str) -> Result<String> {
-        let target = match (target_os, target_arch) {
-            ("linux", "aarch64") => "aarch64-linux",
-            ("linux", "x86_64") => "x86_64-linux",
-            ("windows", _) => "x86_64-windows",
-            ("macos", "aarch64") => "arm64-macos",
-            ("macos", "x86_64") => "x86_64-macos",
-            _ => {
-                bail!("No wasm-opt tar binary found for {target_os} {target_arch}")
-            }
-        };
-
-        Ok(format!(
-            "https://github.com/{}/{}/releases/download/{}/binaryen-{}-{}.tar.gz",
-            self.github_owner(),
-            self.github_repo(),
-            version,
-            version,
-            target
-        ))
-    }
-
-    fn executable_name(
-        &self,
-        target_os: &str,
-        _target_arch: &str,
-        version: &str,
-    ) -> Result<String> {
-        Ok(match target_os {
-            "windows" => format!("binaryen-{version}/bin/{}.exe", self.name()),
-            _ => format!("binaryen-{version}/bin/{}", self.name()),
-        })
-    }
-
-    fn manual_install_instructions(&self) -> String {
-        "Try manually installing binaryen: https://github.com/WebAssembly/binaryen".to_string()
-    }
-}
-
-#[async_trait]
-=======
->>>>>>> f42ccdac
 impl Command for CommandSass {
     fn name(&self) -> &'static str {
         "sass"
@@ -553,77 +484,6 @@
 }
 
 #[async_trait]
-<<<<<<< HEAD
-impl Command for CommandCargoGenerate {
-    fn name(&self) -> &'static str {
-        "cargo-generate"
-    }
-    fn version(&self) -> Cow<'_, str> {
-        VersionConfig::CargoGenerate.version()
-    }
-    fn default_version(&self) -> &'static str {
-        VersionConfig::CargoGenerate.default_version()
-    }
-    fn env_var_version_name(&self) -> &'static str {
-        VersionConfig::CargoGenerate.env_var_version_name()
-    }
-    fn github_owner(&self) -> &'static str {
-        "cargo-generate"
-    }
-    fn github_repo(&self) -> &'static str {
-        "cargo-generate"
-    }
-
-    fn download_url(&self, target_os: &str, target_arch: &str, version: &str) -> Result<String> {
-        let is_musl_env = is_linux_musl_env();
-
-        let target = if is_musl_env {
-            match (target_os, target_arch) {
-                ("linux", "aarch64") => "aarch64-unknown-linux-musl",
-                ("linux", "x86_64") => "x86_64-unknown-linux-musl",
-                _ => bail!("No cargo-generate tar binary found for linux-musl {target_arch}"),
-            }
-        } else {
-            match (target_os, target_arch) {
-                ("macos", "aarch64") => "aarch64-apple-darwin",
-                ("linux", "aarch64") => "aarch64-unknown-linux-gnu",
-                ("macos", "x86_64") => "x86_64-apple-darwin",
-                ("windows", "x86_64") => "x86_64-pc-windows-msvc",
-                ("linux", "x86_64") => "x86_64-unknown-linux-gnu",
-                _ => bail!("No cargo-generate tar binary found for {target_os} {target_arch}"),
-            }
-        };
-
-        Ok(format!(
-            "https://github.com/{}/{}/releases/download/{}/cargo-generate-{}-{}.tar.gz",
-            self.github_owner(),
-            self.github_repo(),
-            version,
-            version,
-            target
-        ))
-    }
-
-    fn executable_name(
-        &self,
-        target_os: &str,
-        _target_arch: &str,
-        _version: &str,
-    ) -> Result<String> {
-        Ok(match target_os {
-            "windows" => "cargo-generate.exe".to_string(),
-            _ => "cargo-generate".to_string(),
-        })
-    }
-
-    fn manual_install_instructions(&self) -> String {
-        "Try manually installing cargo-generate: https://github.com/cargo-generate/cargo-generate#installation".to_string()
-    }
-}
-
-#[async_trait]
-=======
->>>>>>> f42ccdac
 /// Template trait, implementors should only fill in
 /// the command-specific logic. Handles caching, latest
 /// version checking against the GitHub API and env var
