use crate::{
    config::VersionConfig,
    ext::{
        anyhow::{bail, Context, Result},
        Paint,
    },
    logger::GRAY,
};
use bytes::Bytes;
use std::{
    borrow::Cow,
    fs::{self, File},
    io::{Cursor, Write},
    path::{Path, PathBuf},
    str,
    sync::Once,
};

use std::env;

use zip::ZipArchive;

use super::util::{is_linux_musl_env, os_arch};

use reqwest::ClientBuilder;
#[cfg(target_family = "unix")]
use std::os::unix::prelude::PermissionsExt;
use std::time::{Duration, SystemTime};

use semver::Version;

#[derive(Debug)]
pub struct ExeMeta {
    name: &'static str,
    version: String,
    url: String,
    exe: String,
    manual: String,
}

lazy_static::lazy_static! {
    static ref ON_STARTUP_DEBUG_ONCE: Once = Once::new();
}

<<<<<<< HEAD
=======
pub const ENV_VAR_LEPTOS_TAILWIND_VERSION: &str = "LEPTOS_TAILWIND_VERSION";
pub const ENV_VAR_LEPTOS_SASS_VERSION: &str = "LEPTOS_SASS_VERSION";

>>>>>>> f42ccdac
impl ExeMeta {
    #[allow(clippy::wrong_self_convention)]
    fn from_global_path(&self) -> Option<PathBuf> {
        which::which(self.name).ok()
    }

    fn get_name(&self) -> String {
        format!("{}-{}", &self.name, &self.version)
    }

    async fn cached(&self) -> Result<PathBuf> {
        let cache_dir = get_cache_dir()?.join(self.get_name());
        self._with_cache_dir(&cache_dir).await
    }

    async fn _with_cache_dir(&self, cache_dir: &Path) -> Result<PathBuf> {
        let exe_dir = cache_dir.join(self.get_name());
        let c = ExeCache {
            meta: self,
            exe_dir,
        };
        c.get().await
    }

    #[cfg(test)]
    pub async fn with_cache_dir(&self, cache_dir: &Path) -> Result<PathBuf> {
        self._with_cache_dir(cache_dir).await
    }
}

pub struct ExeCache<'a> {
    exe_dir: PathBuf,
    meta: &'a ExeMeta,
}

impl ExeCache<'_> {
    fn exe_in_cache(&self) -> Result<PathBuf> {
        let exe_path = self.exe_dir.join(PathBuf::from(&self.meta.exe));

        if !exe_path.exists() {
            bail!("The path {exe_path:?} doesn't exist");
        }

        Ok(exe_path)
    }

    async fn fetch_archive(&self) -> Result<Bytes> {
        log::debug!(
            "Install downloading {} {}",
            self.meta.name,
            GRAY.paint(&self.meta.url)
        );

        let response = reqwest::get(&self.meta.url).await?;

        match response.status().is_success() {
            true => Ok(response.bytes().await?),
            false => bail!("Could not download from {}", self.meta.url),
        }
    }

    fn extract_downloaded(&self, data: &Bytes) -> Result<()> {
        if self.meta.url.ends_with(".zip") {
            extract_zip(data, &self.exe_dir)?;
        } else if self.meta.url.ends_with(".tar.gz") {
            extract_tar(data, &self.exe_dir)?;
        } else {
            self.write_binary(data)
                .context(format!("Could not write binary {}", self.meta.get_name()))?;
        }

        log::debug!(
            "Install decompressing {} {}",
            self.meta.name,
            GRAY.paint(self.exe_dir.to_string_lossy())
        );

        Ok(())
    }

    fn write_binary(&self, data: &Bytes) -> Result<()> {
        fs::create_dir_all(&self.exe_dir).unwrap();
        let path = self.exe_dir.join(Path::new(&self.meta.exe));
        let mut file = File::create(&path).unwrap();
        file.write_all(data)
            .context(format!("Error writing binary file: {:?}", path))?;

        #[cfg(target_family = "unix")]
        {
            let mut perm = fs::metadata(&path)?.permissions();
            // https://chmod-calculator.com
            // read and execute for owner and group
            perm.set_mode(0o550);
            fs::set_permissions(&path, perm)?;
        }
        Ok(())
    }

    async fn download(&self) -> Result<PathBuf> {
        log::info!("Command installing {} ...", self.meta.get_name());

        let data = self
            .fetch_archive()
            .await
            .context(format!("Could not download {}", self.meta.get_name()))?;

        self.extract_downloaded(&data)
            .context(format!("Could not extract {}", self.meta.get_name()))?;

        let binary_path = self.exe_in_cache().context(format!(
            "Binary downloaded and extracted but could still not be found at {:?}",
            self.exe_dir
        ))?;
        log::info!("Command {} installed.", self.meta.get_name());
        Ok(binary_path)
    }

    async fn get(&self) -> Result<PathBuf> {
        if let Ok(path) = self.exe_in_cache() {
            Ok(path)
        } else {
            self.download().await
        }
    }
}

// there's a issue in the tar crate: https://github.com/alexcrichton/tar-rs/issues/295
// It doesn't handle TAR sparse extensions, with data ending up in a GNUSparseFile.0 sub-folder
fn extract_tar(src: &Bytes, dest: &Path) -> Result<()> {
    let content = Cursor::new(src);
    let dec = flate2::read::GzDecoder::new(content);
    let mut arch = tar::Archive::new(dec);
    arch.unpack(dest).dot()?;
    Ok(())
}

fn extract_zip(src: &Bytes, dest: &Path) -> Result<()> {
    let content = Cursor::new(src);
    let mut arch = ZipArchive::new(content).dot()?;
    arch.extract(dest).dot().dot()?;
    Ok(())
}

/// Returns the absolute path to app cache directory.
///
/// May return an error when system cache directory does not exist,
/// or when it can not create app specific directory.
///
/// | OS       | Example                            |
/// | -------- | ---------------------------------- |
/// | Linux    | /home/alice/.cache/NAME           |
/// | macOS    | /Users/Alice/Library/Caches/NAME  |
/// | Windows  | C:\Users\Alice\AppData\Local\NAME |
fn get_cache_dir() -> Result<PathBuf> {
    let dir = dirs::cache_dir()
        .ok_or_else(|| anyhow::anyhow!("Cache directory does not exist"))?
        .join("cargo-leptos");

    if !dir.exists() {
        fs::create_dir_all(&dir).context(format!("Could not create dir {dir:?}"))?;
    }

    ON_STARTUP_DEBUG_ONCE.call_once(|| {
        log::debug!("Command cache dir: {}", dir.to_string_lossy());
    });

    Ok(dir)
}

#[derive(Debug, Hash, Eq, PartialEq)]
pub enum Exe {
    Sass,
    Tailwind,
}

impl Exe {
    pub async fn get(&self) -> Result<PathBuf> {
        let meta = self.meta().await?;

        let path = if let Some(path) = meta.from_global_path() {
            path
        } else if cfg!(feature = "no_downloads") {
            bail!("{} is required but was not found. Please install it using your OS's tool of choice", &meta.name);
        } else {
            meta.cached().await.context(meta.manual)?
        };

        log::debug!(
            "Command using {} {} {}",
            &meta.name,
            &meta.version,
            GRAY.paint(path.to_string_lossy())
        );

        Ok(path)
    }

    pub async fn meta(&self) -> Result<ExeMeta> {
        let (target_os, target_arch) = os_arch().unwrap();

        let exe = match self {
            Exe::Sass => CommandSass.exe_meta(target_os, target_arch).await.dot()?,
            Exe::Tailwind => CommandTailwind
                .exe_meta(target_os, target_arch)
                .await
                .dot()?,
        };

        Ok(exe)
    }
}

/// Tailwind uses the 'vMaj.Min.Pat' format.
/// We generally want to keep the suffix intact,
/// as it carries classifiers, etc, but strip non-ascii
/// digits from the prefix.
#[inline]
fn sanitize_version_prefix<'a>(ver_string: &'a str) -> Result<&'a str> {
    if let [b'v', rest @ ..] = ver_string.as_bytes() {
        str::from_utf8(rest).dot()
    } else {
        Ok(ver_string)
    }
}

/// Attempts to convert a non-semver version string to a semver one.
/// we strip the prefix, treat it as `112.0.0`
fn normalize_version(ver_string: &str) -> Option<Version> {
    sanitize_version_prefix(ver_string)
        .ok()
        .and_then(|ver_string| {
            let version = Version::parse(ver_string)
                .ok()
                .or_else(|| {
                    ver_string
                        .parse::<u64>()
                        .map(|num| Version::new(num, 0, 0))
                        .ok()
                })
                .or_else(|| Version::parse(format!("{ver_string}.0").as_str()).ok());

            if version.is_none() {
                log::error!("Command failed to normalize version: {ver_string}");
            }

            version
        })
}

// fallback to this crate until rust stable includes async traits
// https://github.com/dtolnay/async-trait
use async_trait::async_trait;

struct CommandTailwind;
struct CommandSass;

#[async_trait]
impl Command for CommandTailwind {
    fn name(&self) -> &'static str {
        "tailwindcss"
    }
    fn version(&self) -> Cow<'_, str> {
        VersionConfig::Tailwind.version()
    }
    fn default_version(&self) -> &'static str {
        VersionConfig::Tailwind.default_version()
    }
    fn env_var_version_name(&self) -> &'static str {
        VersionConfig::Tailwind.env_var_version_name()
    }
    fn github_owner(&self) -> &'static str {
        "tailwindlabs"
    }
    fn github_repo(&self) -> &'static str {
        "tailwindcss"
    }

    /// Tool binary download url for the given OS and platform arch
    fn download_url(&self, target_os: &str, target_arch: &str, version: &str) -> Result<String> {
        let use_musl = is_linux_musl_env() && version.starts_with("v4");

        match (target_os, target_arch) {
            ("windows", "x86_64") => Ok(format!(
                "https://github.com/{}/{}/releases/download/{}/{}-windows-x64.exe",
                self.github_owner(),
                self.github_repo(),
                version,
                self.name()
            )),
            ("macos", "x86_64") => Ok(format!(
                "https://github.com/{}/{}/releases/download/{}/{}-macos-x64",
                self.github_owner(),
                self.github_repo(),
                version,
                self.name()
            )),
            ("macos", "aarch64") => Ok(format!(
                "https://github.com/{}/{}/releases/download/{}/{}-macos-arm64",
                self.github_owner(),
                self.github_repo(),
                version,
                self.name()
            )),
            ("linux", "x86_64") if use_musl => Ok(format!(
                "https://github.com/{}/{}/releases/download/{}/{}-linux-x64-musl",
                self.github_owner(),
                self.github_repo(),
                version,
                self.name()
            )),
            ("linux", "x86_64") => Ok(format!(
                "https://github.com/{}/{}/releases/download/{}/{}-linux-x64",
                self.github_owner(),
                self.github_repo(),
                version,
                self.name()
            )),
            ("linux", "aarch64") if use_musl => Ok(format!(
                "https://github.com/{}/{}/releases/download/{}/{}-linux-arm64-musl",
                self.github_owner(),
                self.github_repo(),
                version,
                self.name()
            )),
            ("linux", "aarch64") => Ok(format!(
                "https://github.com/{}/{}/releases/download/{}/{}-linux-arm64",
                self.github_owner(),
                self.github_repo(),
                version,
                self.name()
            )),
            _ => bail!(
                "Command [{}] failed to find a match for {}-{} ",
                self.name(),
                target_os,
                target_arch
            ),
        }
    }

    fn executable_name(&self, target_os: &str, target_arch: &str, version: &str) -> Result<String> {
        let use_musl = is_linux_musl_env() && version.starts_with("v4");

        Ok(match (target_os, target_arch) {
            ("windows", _) => format!("{}-windows-x64.exe", self.name()),
            ("macos", "x86_64") => format!("{}-macos-x64", self.name()),
            ("macos", "aarch64") => format!("{}-macos-arm64", self.name()),
            ("linux", "x86_64") if use_musl => format!("{}-linux-x64-musl", self.name()),
            ("linux", "x86_64") => format!("{}-linux-x64", self.name()),
            (_, _) if use_musl => format!("{}-linux-arm64-musl", self.name()),
            (_, _) => format!("{}-linux-arm64", self.name()),
        })
    }

    fn manual_install_instructions(&self) -> String {
        "Try manually installing tailwindcss: https://tailwindcss.com/docs/installation".to_string()
    }
}

#[async_trait]
<<<<<<< HEAD
impl Command for CommandWasmOpt {
    fn name(&self) -> &'static str {
        "wasm-opt"
    }
    fn version(&self) -> Cow<'_, str> {
        VersionConfig::WasmOpt.version()
    }
    fn default_version(&self) -> &'static str {
        VersionConfig::WasmOpt.default_version()
    }
    fn env_var_version_name(&self) -> &'static str {
        VersionConfig::WasmOpt.env_var_version_name()
    }
    fn github_owner(&self) -> &'static str {
        "WebAssembly"
    }
    fn github_repo(&self) -> &'static str {
        "binaryen"
    }

    fn download_url(&self, target_os: &str, target_arch: &str, version: &str) -> Result<String> {
        let target = match (target_os, target_arch) {
            ("linux", "aarch64") => "aarch64-linux",
            ("linux", "x86_64") => "x86_64-linux",
            ("windows", _) => "x86_64-windows",
            ("macos", "aarch64") => "arm64-macos",
            ("macos", "x86_64") => "x86_64-macos",
            _ => {
                bail!("No wasm-opt tar binary found for {target_os} {target_arch}")
            }
        };

        Ok(format!(
            "https://github.com/{}/{}/releases/download/{}/binaryen-{}-{}.tar.gz",
            self.github_owner(),
            self.github_repo(),
            version,
            version,
            target
        ))
    }

    fn executable_name(
        &self,
        target_os: &str,
        _target_arch: &str,
        version: &str,
    ) -> Result<String> {
        Ok(match target_os {
            "windows" => format!("binaryen-{version}/bin/{}.exe", self.name()),
            _ => format!("binaryen-{version}/bin/{}", self.name()),
        })
    }

    fn manual_install_instructions(&self) -> String {
        "Try manually installing binaryen: https://github.com/WebAssembly/binaryen".to_string()
    }
}

#[async_trait]
=======
>>>>>>> f42ccdac
impl Command for CommandSass {
    fn name(&self) -> &'static str {
        "sass"
    }
    fn version(&self) -> Cow<'_, str> {
        VersionConfig::Sass.version()
    }
    fn default_version(&self) -> &'static str {
        VersionConfig::Sass.default_version()
    }
    fn env_var_version_name(&self) -> &'static str {
        VersionConfig::Sass.env_var_version_name()
    }
    fn github_owner(&self) -> &'static str {
        "dart-musl"
    }
    fn github_repo(&self) -> &'static str {
        "dart-sass"
    }

    fn download_url(&self, target_os: &str, target_arch: &str, version: &str) -> Result<String> {
        let is_musl_env = is_linux_musl_env();
        Ok(if is_musl_env {
            match target_arch {
                "x86_64" => {
                    format!(
                    "https://github.com/{}/{}/releases/download/{}/dart-sass-{}-linux-x64.tar.gz",
                    self.github_owner(), self.github_repo(), version, version
                )
                }
                "aarch64" => {
                    format!(
                    "https://github.com/{}/{}/releases/download/{}/dart-sass-{}-linux-arm64.tar.gz"
                    , self.github_owner(), self.github_repo(), version, version
                )
                }
                _ => bail!("No sass tar binary found for linux-musl {target_arch}"),
            }
        } else {
            match (target_os, target_arch) {
                // note the different github_owner
                ("windows", "x86_64") => {
                    format!(
                    "https://github.com/sass/{}/releases/download/{}/dart-sass-{}-windows-x64.zip",
                    self.github_repo(), version, version
                )
                }
                ("macos" | "linux", "x86_64") => {
                    format!(
                    "https://github.com/sass/{}/releases/download/{}/dart-sass-{}-{}-x64.tar.gz",
                    self.github_repo(), version, version, target_os
                )
                }
                ("macos" | "linux", "aarch64") => {
                    format!(
                    "https://github.com/sass/{}/releases/download/{}/dart-sass-{}-{}-arm64.tar.gz",
                    self.github_repo(), version, version, target_os
                )
                }
                _ => bail!("No sass tar binary found for {target_os} {target_arch}"),
            }
        })
    }

    fn executable_name(
        &self,
        target_os: &str,
        _target_arch: &str,
        _version: &str,
    ) -> Result<String> {
        Ok(match target_os {
            "windows" => "dart-sass/sass.bat".to_string(),
            _ => "dart-sass/sass".to_string(),
        })
    }

    fn manual_install_instructions(&self) -> String {
        "Try manually installing sass: https://sass-lang.com/install".to_string()
    }
}

#[async_trait]
<<<<<<< HEAD
impl Command for CommandCargoGenerate {
    fn name(&self) -> &'static str {
        "cargo-generate"
    }
    fn version(&self) -> Cow<'_, str> {
        VersionConfig::CargoGenerate.version()
    }
    fn default_version(&self) -> &'static str {
        VersionConfig::CargoGenerate.default_version()
    }
    fn env_var_version_name(&self) -> &'static str {
        VersionConfig::CargoGenerate.env_var_version_name()
    }
    fn github_owner(&self) -> &'static str {
        "cargo-generate"
    }
    fn github_repo(&self) -> &'static str {
        "cargo-generate"
    }

    fn download_url(&self, target_os: &str, target_arch: &str, version: &str) -> Result<String> {
        let is_musl_env = is_linux_musl_env();

        let target = if is_musl_env {
            match (target_os, target_arch) {
                ("linux", "aarch64") => "aarch64-unknown-linux-musl",
                ("linux", "x86_64") => "x86_64-unknown-linux-musl",
                _ => bail!("No cargo-generate tar binary found for linux-musl {target_arch}"),
            }
        } else {
            match (target_os, target_arch) {
                ("macos", "aarch64") => "aarch64-apple-darwin",
                ("linux", "aarch64") => "aarch64-unknown-linux-gnu",
                ("macos", "x86_64") => "x86_64-apple-darwin",
                ("windows", "x86_64") => "x86_64-pc-windows-msvc",
                ("linux", "x86_64") => "x86_64-unknown-linux-gnu",
                _ => bail!("No cargo-generate tar binary found for {target_os} {target_arch}"),
            }
        };

        Ok(format!(
            "https://github.com/{}/{}/releases/download/{}/cargo-generate-{}-{}.tar.gz",
            self.github_owner(),
            self.github_repo(),
            version,
            version,
            target
        ))
    }

    fn executable_name(
        &self,
        target_os: &str,
        _target_arch: &str,
        _version: &str,
    ) -> Result<String> {
        Ok(match target_os {
            "windows" => "cargo-generate.exe".to_string(),
            _ => "cargo-generate".to_string(),
        })
    }

    fn manual_install_instructions(&self) -> String {
        "Try manually installing cargo-generate: https://github.com/cargo-generate/cargo-generate#installation".to_string()
    }
}

#[async_trait]
=======
>>>>>>> f42ccdac
/// Template trait, implementors should only fill in
/// the command-specific logic. Handles caching, latest
/// version checking against the GitHub API and env var
/// version override for a given command.
trait Command {
    fn name(&self) -> &'static str;
    fn version(&self) -> Cow<'_, str>;
    fn default_version(&self) -> &str;
    fn env_var_version_name(&self) -> &str;
    fn github_owner(&self) -> &str;
    fn github_repo(&self) -> &str;
    fn download_url(&self, target_os: &str, target_arch: &str, version: &str) -> Result<String>;
    fn executable_name(&self, target_os: &str, target_arch: &str, version: &str) -> Result<String>;
    #[allow(unused)]
    fn manual_install_instructions(&self) -> String {
        // default placeholder text, individual commands can override and customize
        "Try manually installing the command".to_string()
    }

    /// Resolves and creates command metadata.
    /// Checks if a newer version of the binary is available (once a day).
    /// A marker file is created in the cache directory. Add `-v` flag to
    /// the `cargo leptos` command to see the OS-specific location.
    ///
    /// # Arguments
    ///
    /// * `target_os` - The target operating system.
    /// * `target_arch` - The target architecture.
    ///
    /// # Returns
    ///
    /// Returns a `Result` containing the `ExeMeta` struct on success, or an error on failure.
    ///
    async fn exe_meta(&self, target_os: &str, target_arch: &str) -> Result<ExeMeta> {
        let version = self.resolve_version().await;
        let url = self.download_url(target_os, target_arch, version.as_str())?;
        let exe = self.executable_name(target_os, target_arch, version.as_str())?;
        Ok(ExeMeta {
            name: self.name(),
            version,
            url: url.to_owned(),
            exe: exe.to_string(),
            manual: self.manual_install_instructions(),
        })
    }

    /// Returns true if the command should check for a new version
    /// Returns false in case of any errors (no check)
    async fn should_check_for_new_version(&self) -> bool {
        match get_cache_dir() {
            Ok(dir) => {
                let marker = dir.join(format!(".{}_last_checked", self.name()));
                return match (marker.exists(), marker.is_dir()) {
                    (_, true) => {
                        // conflicting dir instead of a marker file, bail
                        log::warn!("Command [{}] encountered a conflicting dir in the cache, please delete {}",
                            self.name(), marker.display());

                        false
                    }
                    (true, _) => {
                        // existing marker file, read and check if last checked > 1 DAY
                        let contents = tokio::fs::read_to_string(&marker).await;
                        let now = SystemTime::now().duration_since(SystemTime::UNIX_EPOCH);
                        if let Some(timestamp) = contents
                            .ok()
                            .map(|s| s.parse::<u64>().ok().unwrap_or_default())
                        {
                            let last_checked = Duration::from_millis(timestamp);
                            let one_day = Duration::from_secs(24 * 60 * 60);
                            if let Ok(now) = now {
                                match (now - last_checked) > one_day {
                                    true => tokio::fs::write(&marker, now.as_millis().to_string())
                                        .await
                                        .is_ok(),
                                    false => false,
                                }
                            } else {
                                false
                            }
                        } else {
                            false
                        }
                    }
                    (false, _) => {
                        // no marker file yet, record and hint to check
                        let now = SystemTime::now().duration_since(SystemTime::UNIX_EPOCH);
                        return if let Ok(unix_timestamp) = now {
                            tokio::fs::write(marker, unix_timestamp.as_millis().to_string())
                                .await
                                .is_ok()
                        } else {
                            false
                        };
                    }
                };
            }
            Err(e) => {
                log::warn!("Command {} failed to get cache dir: {}", self.name(), e);
                false
            }
        }
    }

    async fn check_for_latest_version(&self) -> Option<String> {
        log::debug!(
            "Command [{}] checking for the latest available version",
            self.name()
        );

        let client = ClientBuilder::default()
            // this github api allows anonymous, but requires a user-agent header be set
            .user_agent("cargo-leptos")
            .build()
            .unwrap_or_default();

        if let Ok(response) = client
            .get(format!(
                "https://api.github.com/repos/{}/{}/releases/latest",
                self.github_owner(),
                self.github_repo()
            ))
            .send()
            .await
        {
            if !response.status().is_success() {
                log::error!(
                    "Command [{}] GitHub API request failed: {}",
                    self.name(),
                    response.status()
                );
                return None;
            }

            #[derive(serde::Deserialize)]
            struct Github {
                tag_name: String, // this is the version number, not the git tag
            }

            let github: Github = match response.json().await {
                Ok(json) => json,
                Err(e) => {
                    log::debug!(
                        "Command [{}] failed to parse the response JSON from the GitHub API: {}",
                        self.name(),
                        e
                    );
                    return None;
                }
            };

            Some(github.tag_name)
        } else {
            log::debug!(
                "Command [{}] failed to check for the latest version",
                self.name()
            );
            None
        }
    }

    /// get the latest version from github api
    /// cache the last check timestamp
    /// compare with the currently requested version
    /// inform a user if a more recent compatible version is available
    async fn resolve_version(&self) -> String {
        // TODO revisit this logic when implementing the SemVer compatible ranges matching
        // if env var is set, use the requested version and bypass caching logic
        let is_force_pin_version = env::var(self.env_var_version_name()).is_ok();
        log::trace!(
            "Command [{}] is_force_pin_version: {} - {:?}",
            self.name(),
            is_force_pin_version,
            env::var(self.env_var_version_name())
        );

        if !is_force_pin_version && !self.should_check_for_new_version().await {
            log::trace!(
                "Command [{}] NOT checking for the latest available version",
                &self.name()
            );
            return self.default_version().into();
        }

        let version = self.version();

        let latest = self.check_for_latest_version().await;

        match latest {
            Some(latest) => {
                let norm_latest = normalize_version(latest.as_str());
                let norm_version = normalize_version(&version);
                if norm_latest.is_some() && norm_version.is_some() {
                    // TODO use the VersionReq for semantic matching
                    match norm_version.cmp(&norm_latest) {
                        core::cmp::Ordering::Greater | core::cmp::Ordering::Equal => {
                            log::debug!(
                                            "Command [{}] requested version {} is already same or newer than available version {}",
                                            self.name(), version, &latest)
                        }
                        core::cmp::Ordering::Less => {
                            log::info!(
                                            "Command [{}] requested version {}, but a newer version {} is available, you can try it out by \
                                            setting the {}={} env var and re-running the command",
                                            self.name(), version, &latest, self.env_var_version_name(), &latest)
                        }
                    }
                }
            }
            None => log::warn!(
                "Command [{}] failed to check for the latest version",
                self.name()
            ),
        }

        version.to_string()
    }
}

#[cfg(test)]
mod tests {
    use super::*;
    use cargo_metadata::semver::Version;

    #[test]
    fn test_sanitize_version_prefix() {
        let version = sanitize_version_prefix("v1.2.3").expect("Could not sanitize \"v1.2.3\".");
        assert_eq!(version, "1.2.3");
        assert!(Version::parse(&version).is_ok());
    }

    #[test]
    fn test_normalize_version() {
        let version = normalize_version("v3.3.3");
        assert!(version.is_some_and(|v| { v.major == 3 && v.minor == 3 && v.patch == 3 }));

        let version = normalize_version("10.0.0");
        assert!(version.is_some_and(|v| { v.major == 10 && v.minor == 0 && v.patch == 0 }));
    }

    #[test]
    fn test_incomplete_version_strings() {
        let version = normalize_version("5");
        assert!(version.is_some_and(|v| { v.major == 5 && v.minor == 0 && v.patch == 0 }));

        let version = normalize_version("0.2");
        assert!(version.is_some_and(|v| { v.major == 0 && v.minor == 2 && v.patch == 0 }));
    }

    #[test]
    fn test_invalid_versions() {
        let version = normalize_version("1a-test");
        assert_eq!(version, None);
    }
}<|MERGE_RESOLUTION|>--- conflicted
+++ resolved
@@ -42,12 +42,6 @@
     static ref ON_STARTUP_DEBUG_ONCE: Once = Once::new();
 }
 
-<<<<<<< HEAD
-=======
-pub const ENV_VAR_LEPTOS_TAILWIND_VERSION: &str = "LEPTOS_TAILWIND_VERSION";
-pub const ENV_VAR_LEPTOS_SASS_VERSION: &str = "LEPTOS_SASS_VERSION";
-
->>>>>>> f42ccdac
 impl ExeMeta {
     #[allow(clippy::wrong_self_convention)]
     fn from_global_path(&self) -> Option<PathBuf> {
@@ -406,9 +400,7 @@
         "Try manually installing tailwindcss: https://tailwindcss.com/docs/installation".to_string()
     }
 }
-
 #[async_trait]
-<<<<<<< HEAD
 impl Command for CommandWasmOpt {
     fn name(&self) -> &'static str {
         "wasm-opt"
@@ -467,10 +459,7 @@
         "Try manually installing binaryen: https://github.com/WebAssembly/binaryen".to_string()
     }
 }
-
 #[async_trait]
-=======
->>>>>>> f42ccdac
 impl Command for CommandSass {
     fn name(&self) -> &'static str {
         "sass"
@@ -551,9 +540,7 @@
         "Try manually installing sass: https://sass-lang.com/install".to_string()
     }
 }
-
 #[async_trait]
-<<<<<<< HEAD
 impl Command for CommandCargoGenerate {
     fn name(&self) -> &'static str {
         "cargo-generate"
@@ -621,13 +608,11 @@
     }
 }
 
-#[async_trait]
-=======
->>>>>>> f42ccdac
 /// Template trait, implementors should only fill in
 /// the command-specific logic. Handles caching, latest
 /// version checking against the GitHub API and env var
 /// version override for a given command.
+#[async_trait]
 trait Command {
     fn name(&self) -> &'static str;
     fn version(&self) -> Cow<'_, str>;
